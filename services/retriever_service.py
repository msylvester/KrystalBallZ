from fastapi import FastAPI, HTTPException, Query
from pydantic import BaseModel
from typing import List, Dict, Any, Optional
import os
import asyncio
import chromadb
from openai import AsyncOpenAI
import logging
from neo4j import GraphDatabase

# Configure logging
logging.basicConfig(level=logging.INFO)
logger = logging.getLogger(__name__)

app = FastAPI(title="Job Retrieval Service", version="1.0")

class QueryRequest(BaseModel):
    query: str
    n_results: int = 5

class QueryResponse(BaseModel):
    results: List[Dict[str, Any]]
    query: str
    total_results: int
    graph_context: Optional[Dict[str, Any]] = None

class JobRetrieverService:
    def __init__(self):
        self.openai_api_key = os.environ.get("OPENAI_API_KEY")
        if not self.openai_api_key:
            logger.warning("OpenAI API key not found in environment variables")
        
        self.aclient = AsyncOpenAI(api_key=self.openai_api_key) if self.openai_api_key else None
        
        # Initialize ChromaDB client with persistent storage
        # Use the same data directory as the vector_db_service
<<<<<<< HEAD
        chroma_data_path = os.environ.get("CHROMA_DATA_PATH", "../chroma_data")
=======
        chroma_data_path = os.environ.get("CHROMA_DATA_PATH", "./chroma_data")
        logger.info(f"Retriever Service - ChromaDB path: {os.path.abspath(chroma_data_path)}")
>>>>>>> 60f74c7f
        self.chroma_client = chromadb.PersistentClient(path=chroma_data_path)
        
        # Get or create the job_listings collection
        try:
            self.job_collection = self.chroma_client.get_collection("job_listings")
            logger.info("Connected to existing 'job_listings' collection")
        except Exception as e:
            logger.warning(f"Collection 'job_listings' not found: {e}")
            try:
                # Try to create the collection if it doesn't exist
                self.job_collection = self.chroma_client.create_collection("job_listings")
                logger.info("Created new 'job_listings' collection")
            except Exception as create_error:
                logger.error(f"Failed to create collection: {create_error}")
                self.job_collection = None
        
        # Initialize Neo4j client
        neo4j_uri = os.environ.get("NEO4J_URI", "bolt://localhost:7687")
        neo4j_user = os.environ.get("NEO4J_USER", "neo4j")
        neo4j_password = os.environ.get("NEO4J_PASSWORD", "jobsearch")
        
        try:
            self.neo4j_driver = GraphDatabase.driver(neo4j_uri, auth=(neo4j_user, neo4j_password))
            logger.info("Connected to Neo4j for retrieval service")
        except Exception as e:
            logger.warning(f"Neo4j connection failed: {e}")
            self.neo4j_driver = None
    @app.get("/debug/chroma")
    def debug_chroma_connection():
        """Debug ChromaDB connection details"""
        try:
            # Check the actual path being used
            chroma_data_path = os.environ.get("CHROMA_DATA_PATH", "./chroma_data")

            # List all collections
            collections = retriever_service.chroma_client.list_collections()
            collection_names = [col.name for col in collections]

            # Try to get collection info
            collection_info = None
            if retriever_service.job_collection:
                collection_info = {
                    "name": retriever_service.job_collection.name,
                    "count": retriever_service.job_collection.count()
                }

            return {
                "chroma_data_path": chroma_data_path,
                "collections_found": collection_names,
                "job_collection_status": collection_info,
                "client_type": str(type(retriever_service.chroma_client))
            }
        except Exception as e:
            return {"error": str(e)}
    async def create_query_embedding(self, query_text: str) -> List[float]:
        """Create embedding for the user query using OpenAI API"""
        if not self.aclient:
            raise HTTPException(status_code=500, detail="OpenAI API key not configured")
        
        try:
            response = await self.aclient.embeddings.create(
                input=[query_text],
                model="text-embedding-ada-002"
            )
            return response.data[0].embedding
        except Exception as e:
            logger.error(f"Error creating query embedding: {str(e)}")
            raise HTTPException(status_code=500, detail=f"Error creating query embedding: {str(e)}")
    
    def query_vector_database(self, embedding: List[float], n_results: int = 5) -> Dict[str, Any]:
        """Query the ChromaDB vector database with the embedding"""
        if not self.job_collection:
            raise HTTPException(status_code=500, detail="Job collection not available. Please ingest some job data first.")
        
        try:
            # Check if collection has any data
            count = self.job_collection.count()
            if count == 0:
                raise HTTPException(status_code=404, detail="No job data found in collection. Please ingest some job data first.")
            
            results = self.job_collection.query(
                query_embeddings=[embedding],
                n_results=n_results,
                include=["documents", "metadatas", "distances"]
            )
            return results
        except HTTPException:
            raise
        except Exception as e:
            logger.error(f"Error querying ChromaDB: {str(e)}")
            raise HTTPException(status_code=500, detail=f"Error querying vector database: {str(e)}")
    
    def get_enhanced_graph_context(self, vector_results: List[Dict], query: str) -> Dict:
        """Get comprehensive graph context for RAG"""
        if not self.neo4j_driver:
            logger.warning("Neo4j driver not available for graph context")
            return {}
        
        context = {
            "company_insights": [],
            "skill_analysis": [],
            "market_trends": [],
            "career_paths": [],
            "location_insights": [],
            "query_analysis": {
                "has_location_intent": False,
                "has_career_intent": False,
                "has_skill_intent": False,
                "detected_keywords": []
            }
        }
        
        # Analyze query intent
        query_lower = query.lower()
        location_keywords = ["location", "remote", "san francisco", "new york", "seattle", "boston", "austin", "where"]
        career_keywords = ["senior", "junior", "career", "progression", "advancement", "level", "experience"]
        skill_keywords = ["python", "javascript", "machine learning", "ai", "skills", "technology", "programming"]
        
        context["query_analysis"]["has_location_intent"] = any(keyword in query_lower for keyword in location_keywords)
        context["query_analysis"]["has_career_intent"] = any(keyword in query_lower for keyword in career_keywords)
        context["query_analysis"]["has_skill_intent"] = any(keyword in query_lower for keyword in skill_keywords)
        context["query_analysis"]["detected_keywords"] = [kw for kw in location_keywords + career_keywords + skill_keywords if kw in query_lower]
        
        # Extract entities from vector results
        companies = list(set([r.get('metadata', {}).get('company') for r in vector_results if r.get('metadata', {}).get('company')]))
        job_ids = [r.get('id') for r in vector_results if r.get('id')]
        
        try:
            with self.neo4j_driver.session() as session:
                # 1. Company hiring patterns
                if companies:
                    logger.info(f"Analyzing {len(companies)} companies for hiring patterns")
                    company_data = session.run("""
                        MATCH (c:Company)-[:HAS_JOB]->(j:Job)
                        WHERE c.name IN $companies
                        WITH c, count(j) as job_count, collect(j.location) as locations
                        RETURN c.name as company, 
                               job_count,
                               [loc IN locations WHERE loc IS NOT NULL AND loc <> ''] as unique_locations,
                               size([loc IN locations WHERE loc CONTAINS 'Remote' OR loc CONTAINS 'remote']) as remote_count
                        ORDER BY job_count DESC
                    """, companies=companies).data()
                    context["company_insights"] = company_data
                    logger.info(f"Found insights for {len(company_data)} companies")
                
                # 2. Skill demand analysis
                skill_trends = session.run("""
                    MATCH (s:Skill)<-[:REQUIRES]-(j:Job)
                    WITH s, count(j) as demand
                    WHERE demand > 0
                    RETURN s.name as skill, demand
                    ORDER BY demand DESC LIMIT 10
                """).data()
                context["skill_analysis"] = skill_trends
                logger.info(f"Analyzed {len(skill_trends)} skills for demand trends")
                
                # 3. Location-based insights (if location intent detected)
                if context["query_analysis"]["has_location_intent"]:
                    logger.info("Location intent detected, gathering location insights")
                    location_data = session.run("""
                        MATCH (j:Job)
                        WHERE j.location IS NOT NULL AND j.location <> ''
                        WITH j.location as location, count(j) as job_count
                        WHERE job_count > 0
                        RETURN location, job_count
                        ORDER BY job_count DESC LIMIT 10
                    """).data()
                    context["location_insights"] = location_data
                    logger.info(f"Found insights for {len(location_data)} locations")
                
                # 4. Career progression paths (if career intent detected)
                if context["query_analysis"]["has_career_intent"]:
                    logger.info("Career intent detected, analyzing progression paths")
                    career_data = session.run("""
                        MATCH (j1:Job)-[:REQUIRES]->(s:Skill)<-[:REQUIRES]-(j2:Job)
                        WHERE (j1.title CONTAINS 'Junior' OR j1.title CONTAINS 'Entry') 
                          AND (j2.title CONTAINS 'Senior' OR j2.title CONTAINS 'Lead')
                        WITH s, count(*) as connection_strength
                        WHERE connection_strength > 0
                        RETURN s.name as skill, connection_strength
                        ORDER BY connection_strength DESC LIMIT 5
                    """).data()
                    context["career_paths"] = career_data
                    logger.info(f"Found {len(career_data)} career progression skills")
                
                # 5. Market trends - overall job distribution
                market_data = session.run("""
                    MATCH (c:Company)-[:HAS_JOB]->(j:Job)
                    WITH c, count(j) as job_count
                    WHERE job_count >= 2
                    RETURN count(c) as active_companies, 
                           avg(job_count) as avg_jobs_per_company,
                           max(job_count) as max_jobs_single_company
                """).single()
                
                if market_data:
                    context["market_trends"] = {
                        "active_companies": market_data["active_companies"],
                        "avg_jobs_per_company": round(market_data["avg_jobs_per_company"], 1),
                        "max_jobs_single_company": market_data["max_jobs_single_company"]
                    }
                    logger.info("Gathered market trend data")
        
        except Exception as e:
            logger.error(f"Error gathering graph context: {e}")
            context["error"] = str(e)
        
        return context

    def expand_results_with_graph(self, vector_results: List[Dict]) -> Dict:
        """Bare minimum graph expansion - find related jobs by company"""
        logger.info(f"🕸️ GRAPH EXPANSION: Starting graph expansion for {len(vector_results)} vector results")
        
        if not self.neo4j_driver:
            logger.warning("🕸️ GRAPH EXPANSION: Neo4j driver not available - skipping graph expansion")
            return {"related_jobs": [], "total_related": 0, "expansion_reasons": []}
        
        related_jobs = []
        expansion_reasons = []
        
        try:
            with self.neo4j_driver.session() as session:
                logger.info("🕸️ GRAPH EXPANSION: Connected to Neo4j session")
                
                for i, result in enumerate(vector_results):
                    job_id = result.get('id')
                    if not job_id:
                        logger.warning(f"🕸️ GRAPH EXPANSION: Result {i} has no job_id, skipping")
                        continue
                    
                    logger.info(f"🕸️ GRAPH EXPANSION: Processing job_id: {job_id}")
                    logger.info(f"🕸️ GRAPH EXPANSION: Attempting query with job_id: '{job_id}'")
                    
                    # Find other jobs at the same company
                    same_company_jobs = session.run("""
                        MATCH (c:Company)-[:HAS_JOB]->(j1:Job {id: $job_id})
                        MATCH (c)-[:HAS_JOB]->(j2:Job)
                        WHERE j1 <> j2
                        RETURN j2.id as job_id, j2.title as title, c.name as company
                        LIMIT 2
                    """, job_id=job_id).data()
                    
                    if same_company_jobs:
                        logger.info(f"🕸️ GRAPH EXPANSION: Found {len(same_company_jobs)} related jobs for {job_id}")
                        related_jobs.extend(same_company_jobs)
                        expansion_reasons.append("same_company")
                        for job in same_company_jobs:
                            logger.info(f"🕸️ GRAPH EXPANSION: Related job - {job['title']} at {job['company']}")
                    else:
                        logger.info(f"🕸️ GRAPH EXPANSION: No related jobs found for {job_id}")
        
        except Exception as e:
            logger.error(f"🕸️ GRAPH EXPANSION: Error expanding results with graph: {e}")
            return {"related_jobs": [], "total_related": 0, "expansion_reasons": [], "error": str(e)}
        
        logger.info(f"🕸️ GRAPH EXPANSION: Completed - found {len(related_jobs)} total related jobs")
        return {
            "related_jobs": related_jobs,
            "total_related": len(related_jobs),
            "expansion_reasons": expansion_reasons
        }

    def format_results(self, raw_results: Dict[str, Any], query: str) -> QueryResponse:
        """Format the raw ChromaDB results into a structured response"""
        formatted_results = []
        
        if raw_results.get("documents") and raw_results["documents"][0]:
            documents = raw_results["documents"][0]
            metadatas = raw_results.get("metadatas", [[]])[0]
            distances = raw_results.get("distances", [[]])[0]
            ids = raw_results.get("ids", [[]])[0]
            
            for i, doc in enumerate(documents):
                result = {
                    "id": ids[i] if i < len(ids) else f"result_{i}",
                    "document": doc,
                    "similarity_score": 1 - distances[i] if i < len(distances) else 0,  # Convert distance to similarity
                    "metadata": metadatas[i] if i < len(metadatas) else {}
                }
                formatted_results.append(result)
        
        return QueryResponse(
            results=formatted_results,
            query=query,
            total_results=len(formatted_results)
        )
    
    async def retrieve_jobs(self, query: str, n_results: int = 5) -> QueryResponse:
        """Main retrieval method that handles the full pipeline"""
        logger.info(f"Processing query: '{query}' with n_results={n_results}")
        
        # Create embedding for the query
        query_embedding = await self.create_query_embedding(query)
        
        # Query the vector database
        raw_results = self.query_vector_database(query_embedding, n_results)
        
        # Format results
        formatted_response = self.format_results(raw_results, query)
        
        # Add graph context for enhanced results
        logger.info(f"🕸️ GRAPH CONTEXT: Checking if graph expansion should be performed")
        logger.info(f"🕸️ GRAPH CONTEXT: formatted_response.results count: {len(formatted_response.results)}")
        logger.info(f"🕸️ GRAPH CONTEXT: neo4j_driver available: {self.neo4j_driver is not None}")
        
        if formatted_response.results and self.neo4j_driver:
            logger.info("🕸️ GRAPH CONTEXT: Conditions met - performing graph expansion")
            # Get basic graph expansion (related jobs by company)
            graph_expansions = self.expand_results_with_graph(formatted_response.results)
            
            # Add graph context to response
            formatted_response.graph_context = {
                "related_jobs": graph_expansions.get("related_jobs", []),
                "related_jobs_found": graph_expansions.get("total_related", 0),  # UI expects this key
                "total_related": graph_expansions.get("total_related", 0),
                "expansion_reasons": graph_expansions.get("expansion_reasons", []),
                "graph_available": True
            }
            logger.info(f"🕸️ GRAPH CONTEXT: Added graph context with {graph_expansions.get('total_related', 0)} related jobs")
        else:
            logger.info("🕸️ GRAPH CONTEXT: Conditions not met - skipping graph expansion")
            if not formatted_response.results:
                logger.info("🕸️ GRAPH CONTEXT: No vector results to expand")
            if not self.neo4j_driver:
                logger.info("🕸️ GRAPH CONTEXT: Neo4j driver not available")
            
            formatted_response.graph_context = {
                "related_jobs": [],
                "related_jobs_found": 0,  # UI expects this key
                "total_related": 0,
                "expansion_reasons": [],
                "graph_available": False
            }
        
        logger.info(f"Retrieved {formatted_response.total_results} results for query")
        return formatted_response

# Initialize the service
retriever_service = JobRetrieverService()

@app.post("/retrieve", response_model=QueryResponse)
async def retrieve_jobs(request: QueryRequest):
    """
    Retrieve relevant job listings based on a user query.
    
    Takes a user query, creates an embedding, and searches the vector database
    for the most relevant job listings.
    """
    try:
        return await retriever_service.retrieve_jobs(request.query, request.n_results)
    except Exception as e:
        logger.error(f"Error in retrieve endpoint: {str(e)}")
        raise HTTPException(status_code=500, detail=str(e))

@app.get("/retrieve", response_model=QueryResponse)
async def retrieve_jobs_get(
    query: str = Query(..., description="Search query for job listings"),
    n_results: int = Query(5, description="Number of results to return", ge=1, le=50)
):
    """
    Retrieve relevant job listings based on a user query (GET endpoint).
    
    Alternative GET endpoint for easier testing and integration.
    """
    try:
        return await retriever_service.retrieve_jobs(query, n_results)
    except Exception as e:
        logger.error(f"Error in retrieve GET endpoint: {str(e)}")
        raise HTTPException(status_code=500, detail=str(e))

@app.get("/health")
def health_check():
    """Health check endpoint"""
    return {
        "status": "healthy",
        "service": "Job Retriever Service",
        "openai_configured": retriever_service.openai_api_key is not None,
        "chromadb_connected": retriever_service.job_collection is not None
    }

@app.get("/collection/info")
def collection_info():
    """Get information about the job collection"""
    if not retriever_service.job_collection:
        raise HTTPException(status_code=500, detail="Job collection not available")
    
    try:
        count = retriever_service.job_collection.count()
        return {
            "collection_name": "job_listings",
            "total_documents": count,
            "status": "available"
        }
    except Exception as e:
        logger.error(f"Error getting collection info: {str(e)}")
        raise HTTPException(status_code=500, detail=f"Error getting collection info: {str(e)}")

if __name__ == "__main__":
    import uvicorn

    uvicorn.run(app, host="0.0.0.0", port=8001)<|MERGE_RESOLUTION|>--- conflicted
+++ resolved
@@ -34,12 +34,8 @@
         
         # Initialize ChromaDB client with persistent storage
         # Use the same data directory as the vector_db_service
-<<<<<<< HEAD
-        chroma_data_path = os.environ.get("CHROMA_DATA_PATH", "../chroma_data")
-=======
         chroma_data_path = os.environ.get("CHROMA_DATA_PATH", "./chroma_data")
         logger.info(f"Retriever Service - ChromaDB path: {os.path.abspath(chroma_data_path)}")
->>>>>>> 60f74c7f
         self.chroma_client = chromadb.PersistentClient(path=chroma_data_path)
         
         # Get or create the job_listings collection
